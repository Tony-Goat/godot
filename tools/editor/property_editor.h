--- conflicted
+++ resolved
@@ -165,12 +165,9 @@
 	HashMap<String,String> pending;
 	String selected_property;
 
-<<<<<<< HEAD
-=======
 	Map<StringName,Map<StringName,String> > descr_cache;
 	Map<StringName,String > class_descr_cache;
 	
->>>>>>> 7bc9846f
 	CustomPropertyEditor *custom_editor;
 
 	void _resource_edit_request();
@@ -227,14 +224,9 @@
 	void set_autoclear(bool p_enable);
 
 	void set_show_categories(bool p_show);
-<<<<<<< HEAD
-
-	PropertyEditor();
-=======
 	void set_use_doc_hints(bool p_enable) { use_doc_hints=p_enable; }
 	
 	PropertyEditor();	
->>>>>>> 7bc9846f
 	~PropertyEditor();
 
 };
